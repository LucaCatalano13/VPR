--- conflicted
+++ resolved
@@ -70,15 +70,10 @@
         loss = self.loss_function(descriptors, labels)  # Call the loss_function we defined above
 
         if args.enable_gpm:
-<<<<<<< HEAD
             descriptors = descriptors.cpu() #tensore privo di gradient
             compressed_descriptors = self.phead(descriptors)
             compressed_descriptors = compressed_descriptors.cpu()
-=======
-            # descriptors = descriptors.cpu().detach() #tensore privo di gradient
             compressed_descriptors = self.phead(descriptors)
-            # compressed_descriptors = compressed_descriptors.cpu().detach()
->>>>>>> 1494d166
             self.pbank.update_bank(compressed_descriptors, labels)
             ids = self.pbank.build_index()
             #al dataloader passo un parametro in più che è batch_sampler, così da permettermi di passargliene uno custom
